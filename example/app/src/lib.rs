--- conflicted
+++ resolved
@@ -28,11 +28,7 @@
     // 85 bytes: the size of base state without inner state
     // 1 bytes: base padding to represent a empty vec
     // 4*3 bytes: generaion, roster_idx, epoch for treekem
-<<<<<<< HEAD
-    pub static ref CIPHERTEXT_SIZE: usize = *MAX_MEM_SIZE + 62;
-=======
-    pub static ref CIPHERTEXT_SIZE: usize = *MAX_MEM_SIZE + 88;
->>>>>>> ff5b96fb
+    pub static ref CIPHERTEXT_SIZE: usize = *MAX_MEM_SIZE + 30;
 }
 
 // TODO: delete Copy?
