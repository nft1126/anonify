<<<<<<< HEAD
use std::{
    sync::Arc,
    collections::BTreeMap,
};
=======
use std::{sync::Arc, env};
>>>>>>> ff5b96fb
use anonify_types::{RawPointer, ResultStatus};
use sgx_types::*;
use rand_os::OsRng;
use anonify_common::AccessRight;
use anonify_runtime::{State, U64, Approved};
use anonify_app_preluder::{transfer, constructor, approve};
use anonify_event_watcher::{
    eventdb::{EventDB, BlockNumDB},
    eth::*,
};
use crate::auto_ffi::ecall_run_tests;
use crate::init_enclave::EnclaveDir;
use crate::dispatcher::*;

const ETH_URL: &'static str = "http://172.18.0.2:8545";
const ANONYMOUS_ASSET_ABI_PATH: &str = "../../build/Anonify.abi";

#[test]
fn test_in_enclave() {
    let mut tmp = 3;
    let enclave = EnclaveDir::new().init_enclave(true).unwrap();
    let ptr = unsafe { RawPointer::new_mut(&mut tmp) };
    let mut res = ResultStatus::Ok;
    let ret = unsafe { ecall_run_tests(
        enclave.geteid(),
        &ptr as *const RawPointer,
        &mut res,
    ) };

    assert_eq!(ret, sgx_status_t::SGX_SUCCESS);
    assert_eq!(res, ResultStatus::Ok);
}

#[test]
fn test_integration_eth_transfer() {
    env::set_var("MY_ROSTER_IDX", "0");
    env::set_var("MAX_ROSTER_IDX", "2");
    let enclave = EnclaveDir::new().init_enclave(true).unwrap();
    let eid = enclave.geteid();
    let mut csprng: OsRng = OsRng::new().unwrap();
    let my_access_right = AccessRight::new_from_rng(&mut csprng);
    let other_access_right = AccessRight::new_from_rng(&mut csprng);
    let third_access_right = AccessRight::new_from_rng(&mut csprng);

    let state_id = 0;
    let gas = 3_000_000;
    let event_db = Arc::new(EventDB::new());
    let mut dispatcher = Dispatcher::<EthDeployer, EthSender, EventWatcher<EventDB>, EventDB>::new(eid, ETH_URL, event_db).unwrap();

    // 1. Deploy
    let deployer_addr = dispatcher.get_account(0).unwrap();
    let contract_addr = dispatcher.deploy(&deployer_addr).unwrap();
    dispatcher.set_contract_addr(&contract_addr, ANONYMOUS_ASSET_ABI_PATH).unwrap();
    println!("Deployer address: {:?}", deployer_addr);
    println!("deployed contract address: {}", contract_addr);

    // 1.5. Get handshake from contract
    dispatcher.block_on_event(&contract_addr, ANONYMOUS_ASSET_ABI_PATH).unwrap();

    // 2. init state
    let total_supply = U64::from_raw(100);
    let init_state = constructor{ total_supply };
    let receipt = dispatcher.state_transition(
        my_access_right.clone(),
        init_state,
        state_id,
        "constructor",
        deployer_addr.clone(),
        gas,
        &contract_addr,
        ANONYMOUS_ASSET_ABI_PATH,
    ).unwrap();

    println!("init state receipt: {}", receipt);


    // 3. Get logs from contract and update state inside enclave.
    dispatcher.block_on_event(&contract_addr, ANONYMOUS_ASSET_ABI_PATH).unwrap();


    // 4. Get state from enclave
    let my_state = get_state::<U64>(&my_access_right, eid, "Balance").unwrap();
    let other_state = get_state::<U64>(&other_access_right, eid, "Balance").unwrap();
    let third_state = get_state::<U64>(&third_access_right, eid, "Balance").unwrap();
    assert_eq!(my_state, total_supply);
    assert_eq!(other_state, U64::zero());
    assert_eq!(third_state, U64::zero());


    // 5. Send a transaction to contract
    let amount = U64::from_raw(30);
    let recipient = other_access_right.user_address();
    let transfer_state = transfer{ amount, recipient };
    let receipt = dispatcher.state_transition(
        my_access_right.clone(),
        transfer_state,
        state_id,
        "transfer",
        deployer_addr,
        gas,
        &contract_addr,
        ANONYMOUS_ASSET_ABI_PATH,
    ).unwrap();
    println!("receipt: {}", receipt);


    // 6. Update state inside enclave
    dispatcher.block_on_event(&contract_addr, ANONYMOUS_ASSET_ABI_PATH).unwrap();


    // 7. Check the updated states
    let my_updated_state = get_state::<U64>(&my_access_right, eid, "Balance").unwrap();
    let other_updated_state = get_state::<U64>(&other_access_right, eid, "Balance").unwrap();
    let third_updated_state = get_state::<U64>(&third_access_right, eid, "Balance").unwrap();

    assert_eq!(my_updated_state, U64::from_raw(70));
    assert_eq!(other_updated_state, amount);
    assert_eq!(third_updated_state, U64::zero());
}

#[test]
<<<<<<< HEAD
fn test_integration_eth_approve() {
=======
fn test_key_rotation() {
    env::set_var("MY_ROSTER_IDX", "0");
    env::set_var("MAX_ROSTER_IDX", "2");
>>>>>>> ff5b96fb
    let enclave = EnclaveDir::new().init_enclave(true).unwrap();
    let eid = enclave.geteid();
    let mut csprng: OsRng = OsRng::new().unwrap();
    let my_access_right = AccessRight::new_from_rng(&mut csprng);
    let other_access_right = AccessRight::new_from_rng(&mut csprng);
<<<<<<< HEAD
=======
    let third_access_right = AccessRight::new_from_rng(&mut csprng);
>>>>>>> ff5b96fb

    let state_id = 0;
    let gas = 3_000_000;
    let event_db = Arc::new(EventDB::new());
    let mut dispatcher = Dispatcher::<EthDeployer, EthSender, EventWatcher<EventDB>, EventDB>::new(eid, ETH_URL, event_db).unwrap();

<<<<<<< HEAD
    // 1. Deploy
=======
    // Deploy
>>>>>>> ff5b96fb
    let deployer_addr = dispatcher.get_account(0).unwrap();
    let contract_addr = dispatcher.deploy(&deployer_addr).unwrap();
    dispatcher.set_contract_addr(&contract_addr, ANONYMOUS_ASSET_ABI_PATH).unwrap();
    println!("Deployer address: {:?}", deployer_addr);
    println!("deployed contract address: {}", contract_addr);

<<<<<<< HEAD
    // 1.5. Get handshake from contract
    dispatcher.block_on_event(&contract_addr, ANONYMOUS_ASSET_ABI_PATH).unwrap();

    // 2. init state
    let total_supply = U64::from_raw(100);
    let init_state = constructor { total_supply };
=======
    // Get handshake from contract
    dispatcher.block_on_event(&contract_addr, ANONYMOUS_ASSET_ABI_PATH).unwrap();

    // Send handshake
    let receipt = dispatcher.handshake(deployer_addr.clone(), gas, &contract_addr, ANONYMOUS_ASSET_ABI_PATH).unwrap();
    println!("handshake receipt: {}", receipt);

    // Get handshake from contract
    dispatcher.block_on_event(&contract_addr, ANONYMOUS_ASSET_ABI_PATH).unwrap();

    // init state
    let total_supply = U64::from_raw(100);
    let init_state = constructor{ total_supply };
>>>>>>> ff5b96fb
    let receipt = dispatcher.state_transition(
        my_access_right.clone(),
        init_state,
        state_id,
        "constructor",
        deployer_addr.clone(),
        gas,
        &contract_addr,
        ANONYMOUS_ASSET_ABI_PATH,
    ).unwrap();
<<<<<<< HEAD

    println!("init state receipt: {}", receipt);


    // 3. Get logs from contract and update state inside enclave.
    dispatcher.block_on_event(&contract_addr, ANONYMOUS_ASSET_ABI_PATH).unwrap();

    // 4. Get state from enclave
    let my_state = get_state::<Approved>(&my_access_right, eid, "Approved").unwrap();
    let other_state = get_state::<Approved>(&other_access_right, eid, "Approved").unwrap();
    assert_eq!(my_state, Approved::default());
    assert_eq!(other_state, Approved::default());

    // 5. Send a transaction to contract
    let amount = U64::from_raw(30);
    let spender = other_access_right.user_address();
    let approve_state = approve { amount, spender };
    let receipt = dispatcher.state_transition(
        my_access_right.clone(),
        approve_state,
        state_id,
        "approve",
        deployer_addr,
        gas,
        &contract_addr,
        ANONYMOUS_ASSET_ABI_PATH,
    ).unwrap();
    println!("receipt: {}", receipt);


    // 6. Update state inside enclave
    dispatcher.block_on_event(&contract_addr, ANONYMOUS_ASSET_ABI_PATH).unwrap();


    // 7. Check the updated states
    let my_state = get_state::<Approved>(&my_access_right, eid, "Approved").unwrap();
    let other_state = get_state::<Approved>(&other_access_right, eid, "Approved").unwrap();
    let want_my_state = Approved::new({
        let mut bt = BTreeMap::new();
        bt.insert(spender, amount);
        bt
    });
    assert_eq!(my_state, want_my_state);
    assert_eq!(other_state, Approved::default());
=======
    println!("init state receipt: {}", receipt);

    // Get logs from contract and update state inside enclave.
    dispatcher.block_on_event(&contract_addr, ANONYMOUS_ASSET_ABI_PATH).unwrap();

    // Get state from enclave
    let my_state = get_state::<U64>(&my_access_right, eid, "Balance").unwrap();
    let other_state = get_state::<U64>(&other_access_right, eid, "Balance").unwrap();
    let third_state = get_state::<U64>(&third_access_right, eid, "Balance").unwrap();
    assert_eq!(my_state, total_supply);
    assert_eq!(other_state, U64::zero());
    assert_eq!(third_state, U64::zero());
>>>>>>> ff5b96fb
}<|MERGE_RESOLUTION|>--- conflicted
+++ resolved
@@ -1,11 +1,8 @@
-<<<<<<< HEAD
 use std::{
     sync::Arc,
+    env,
     collections::BTreeMap,
 };
-=======
-use std::{sync::Arc, env};
->>>>>>> ff5b96fb
 use anonify_types::{RawPointer, ResultStatus};
 use sgx_types::*;
 use rand_os::OsRng;
@@ -127,61 +124,93 @@
 }
 
 #[test]
-<<<<<<< HEAD
-fn test_integration_eth_approve() {
-=======
 fn test_key_rotation() {
     env::set_var("MY_ROSTER_IDX", "0");
     env::set_var("MAX_ROSTER_IDX", "2");
->>>>>>> ff5b96fb
     let enclave = EnclaveDir::new().init_enclave(true).unwrap();
     let eid = enclave.geteid();
     let mut csprng: OsRng = OsRng::new().unwrap();
     let my_access_right = AccessRight::new_from_rng(&mut csprng);
     let other_access_right = AccessRight::new_from_rng(&mut csprng);
-<<<<<<< HEAD
-=======
     let third_access_right = AccessRight::new_from_rng(&mut csprng);
->>>>>>> ff5b96fb
 
     let state_id = 0;
     let gas = 3_000_000;
     let event_db = Arc::new(EventDB::new());
     let mut dispatcher = Dispatcher::<EthDeployer, EthSender, EventWatcher<EventDB>, EventDB>::new(eid, ETH_URL, event_db).unwrap();
 
-<<<<<<< HEAD
-    // 1. Deploy
-=======
     // Deploy
->>>>>>> ff5b96fb
     let deployer_addr = dispatcher.get_account(0).unwrap();
     let contract_addr = dispatcher.deploy(&deployer_addr).unwrap();
     dispatcher.set_contract_addr(&contract_addr, ANONYMOUS_ASSET_ABI_PATH).unwrap();
     println!("Deployer address: {:?}", deployer_addr);
     println!("deployed contract address: {}", contract_addr);
 
-<<<<<<< HEAD
+    // Get handshake from contract
+    dispatcher.block_on_event(&contract_addr, ANONYMOUS_ASSET_ABI_PATH).unwrap();
+
+    // Send handshake
+    let receipt = dispatcher.handshake(deployer_addr.clone(), gas, &contract_addr, ANONYMOUS_ASSET_ABI_PATH).unwrap();
+    println!("handshake receipt: {}", receipt);
+
+    // Get handshake from contract
+    dispatcher.block_on_event(&contract_addr, ANONYMOUS_ASSET_ABI_PATH).unwrap();
+
+    // init state
+    let total_supply = U64::from_raw(100);
+    let init_state = constructor{ total_supply };
+    let receipt = dispatcher.state_transition(
+        my_access_right.clone(),
+        init_state,
+        state_id,
+        "constructor",
+        deployer_addr.clone(),
+        gas,
+        &contract_addr,
+        ANONYMOUS_ASSET_ABI_PATH,
+    ).unwrap();
+    println!("init state receipt: {}", receipt);
+
+    // Get logs from contract and update state inside enclave.
+    dispatcher.block_on_event(&contract_addr, ANONYMOUS_ASSET_ABI_PATH).unwrap();
+
+    // Get state from enclave
+    let my_state = get_state::<U64>(&my_access_right, eid, "Balance").unwrap();
+    let other_state = get_state::<U64>(&other_access_right, eid, "Balance").unwrap();
+    let third_state = get_state::<U64>(&third_access_right, eid, "Balance").unwrap();
+    assert_eq!(my_state, total_supply);
+    assert_eq!(other_state, U64::zero());
+    assert_eq!(third_state, U64::zero());
+}
+
+#[test]
+fn test_integration_eth_approve() {
+    env::set_var("MY_ROSTER_IDX", "0");
+    env::set_var("MAX_ROSTER_IDX", "2");
+    let enclave = EnclaveDir::new().init_enclave(true).unwrap();
+    let eid = enclave.geteid();
+    let mut csprng: OsRng = OsRng::new().unwrap();
+    let my_access_right = AccessRight::new_from_rng(&mut csprng);
+    let other_access_right = AccessRight::new_from_rng(&mut csprng);
+
+    let state_id = 0;
+    let gas = 3_000_000;
+    let event_db = Arc::new(EventDB::new());
+    let mut dispatcher = Dispatcher::<EthDeployer, EthSender, EventWatcher<EventDB>, EventDB>::new(eid, ETH_URL, event_db).unwrap();
+
+    // 1. Deploy
+    let deployer_addr = dispatcher.get_account(0).unwrap();
+    let contract_addr = dispatcher.deploy(&deployer_addr).unwrap();
+    dispatcher.set_contract_addr(&contract_addr, ANONYMOUS_ASSET_ABI_PATH).unwrap();
+    println!("Deployer address: {:?}", deployer_addr);
+    println!("deployed contract address: {}", contract_addr);
+
     // 1.5. Get handshake from contract
     dispatcher.block_on_event(&contract_addr, ANONYMOUS_ASSET_ABI_PATH).unwrap();
 
     // 2. init state
     let total_supply = U64::from_raw(100);
     let init_state = constructor { total_supply };
-=======
-    // Get handshake from contract
-    dispatcher.block_on_event(&contract_addr, ANONYMOUS_ASSET_ABI_PATH).unwrap();
-
-    // Send handshake
-    let receipt = dispatcher.handshake(deployer_addr.clone(), gas, &contract_addr, ANONYMOUS_ASSET_ABI_PATH).unwrap();
-    println!("handshake receipt: {}", receipt);
-
-    // Get handshake from contract
-    dispatcher.block_on_event(&contract_addr, ANONYMOUS_ASSET_ABI_PATH).unwrap();
-
-    // init state
-    let total_supply = U64::from_raw(100);
-    let init_state = constructor{ total_supply };
->>>>>>> ff5b96fb
     let receipt = dispatcher.state_transition(
         my_access_right.clone(),
         init_state,
@@ -192,7 +221,6 @@
         &contract_addr,
         ANONYMOUS_ASSET_ABI_PATH,
     ).unwrap();
-<<<<<<< HEAD
 
     println!("init state receipt: {}", receipt);
 
@@ -237,18 +265,4 @@
     });
     assert_eq!(my_state, want_my_state);
     assert_eq!(other_state, Approved::default());
-=======
-    println!("init state receipt: {}", receipt);
-
-    // Get logs from contract and update state inside enclave.
-    dispatcher.block_on_event(&contract_addr, ANONYMOUS_ASSET_ABI_PATH).unwrap();
-
-    // Get state from enclave
-    let my_state = get_state::<U64>(&my_access_right, eid, "Balance").unwrap();
-    let other_state = get_state::<U64>(&other_access_right, eid, "Balance").unwrap();
-    let third_state = get_state::<U64>(&third_access_right, eid, "Balance").unwrap();
-    assert_eq!(my_state, total_supply);
-    assert_eq!(other_state, U64::zero());
-    assert_eq!(third_state, U64::zero());
->>>>>>> ff5b96fb
 }